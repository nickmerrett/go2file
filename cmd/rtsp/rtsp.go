--- conflicted
+++ resolved
@@ -1,10 +1,7 @@
 package rtsp
 
 import (
-<<<<<<< HEAD
-=======
 	"io"
->>>>>>> a6260d0f
 	"net"
 	"net/url"
 	"strings"
