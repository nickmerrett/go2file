--- conflicted
+++ resolved
@@ -164,28 +164,20 @@
 				c.state = StateSetup
 
 				if c.mode == core.ModePassiveConsumer {
-<<<<<<< HEAD
 					trackID := reqTrackID(req)
 
 					if trackID >= 0 {
 						if trackID < len(c.Senders) {
 							c.Senders[trackID].Media.ID = MethodSetup
-							tr = fmt.Sprintf("RTP/AVP/TCP;unicast;interleaved=%d-%d", trackID*2, trackID*2+1)
-							res.Header.Set("Transport", tr)
+							tr = fmt.Sprintf("%d-%d", trackID*2, trackID*2+1)
+							res.Header.Set("Transport", transport+tr)
 						} else if trackID >= len(c.Senders) && trackID < len(c.Senders)+len(c.Receivers) {
 							c.Receivers[trackID-len(c.Senders)].Media.ID = MethodSetup
-							tr = fmt.Sprintf("RTP/AVP/TCP;unicast;interleaved=%d-%d", trackID*2, trackID*2+1)
-							res.Header.Set("Transport", tr)
+							tr = fmt.Sprintf("%d-%d", trackID*2, trackID*2+1)
+							res.Header.Set("Transport", transport+tr)
 						} else {
 							res.Status = "400 Bad Request"
 						}
-=======
-					if i := reqTrackID(req); i >= 0 && i < len(c.Senders) {
-						// mark sender as SETUP
-						c.Senders[i].Media.ID = MethodSetup
-						tr = fmt.Sprintf("%d-%d", i*2, i*2+1)
-						res.Header.Set("Transport", transport+tr)
->>>>>>> f1ba5e95
 					} else {
 						res.Status = "400 Bad Request"
 					}
